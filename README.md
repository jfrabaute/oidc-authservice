--- conflicted
+++ resolved
@@ -100,16 +100,13 @@
 | `OIDC_STATE_STORE_PATH` | "/var/lib/authservice/oidc_state.db" | Path to the session store used to save the sessions for the OIDC state parameter. |
 | `SESSION_MAX_AGE` | "86400" | Time in seconds after which sessions expire. Defaults to a day (24h). |
 | `SESSION_SAME_SITE` | "Lax" | SameSite attribute of the session cookie. Check details of SameSite attribute [here](https://developer.mozilla.org/en-US/docs/Web/HTTP/Headers/Set-Cookie/SameSite). Its value can be "None", "Lax" or "Strict". |
-<<<<<<< HEAD
-| `SESSION_DOMAIN` | "" | Domain attribute of the session cookie. Check details of Domain attribute [here](https://developer.mozilla.org/en-US/docs/Web/HTTP/Headers/Set-Cookie). If len(SESSION_DOMAIN) > 0 the incoming request's host and scheme are also saved in the state rather than just the path. This enables AuthService to service all subdomains of SESSION_DOMAIN. |
-| `SCHEME_DEFAULT` | `https` | Default scheme for incoming requests. |
-| `SCHEME_HEADER` | `<empty>` | Header to use for incoming request scheme. If ommitted or header is not present in request, SCHEME_DEFAULT will be used instead. |
-=======
 | `SESSION_STORE_TYPE`| "boltdb" | Set `SESSION_STORE_TYPE` to either "boltdb" to use BoltDB as the session store, or "redis" to use redis as the session store. Note that only one of the two can be used, also if you select redis then depending on your redis configurations then you might need to set the password and the number of the database that OIDC-AuthService will use as a [redis-client](https://redis.uptrace.dev/guide/go-redis.html#connecting-to-redis-server).|
 | `SESSION_STORE_REDIS_ADDR`| "127.0.0.1:6379" | Set the `host:port` address for the redis session store. |
 | `SESSION_STORE_REDIS_PWD`| "" | Set the password to connect with the redis session store. |
 | `SESSION_STORE_REDIS_DB`| 0 | Set the number of the database that AuthService should use. If not configured and if the redis session store is selected, then AuthService will use the default redis database. |
->>>>>>> 0c4ea9aa
+| `SESSION_DOMAIN` | "" | Domain attribute of the session cookie. Check details of Domain attribute [here](https://developer.mozilla.org/en-US/docs/Web/HTTP/Headers/Set-Cookie). If len(SESSION_DOMAIN) > 0 the incoming request's host and scheme are also saved in the state rather than just the path. This enables AuthService to service all subdomains of SESSION_DOMAIN. |
+| `SCHEME_DEFAULT` | `https` | Default scheme for incoming requests. |
+| `SCHEME_HEADER` | `<empty>` | Header to use for incoming request scheme. If ommitted or header is not present in request, SCHEME_DEFAULT will be used instead. |
 
 By default, the AuthService keeps sessions to check if a user is authenticated. However, there may be times where
 we want to check a user's logged in status at the Provider, effectively making the Provider the one keeping the
@@ -130,13 +127,10 @@
 | `USERID_HEADER` | "" | Name of the header containing the user-id to be added to the upstream request. Header omitted if unset |
 | `USERID_PREFIX` | "" | Prefix to add to the userid, which will be the value of the `USERID_HEADER`. |
 | `USERID_TRANSFORMERS` | "" | List of transformations for the userid value (from `USERID_CLAIM`) in JSON format `[{"matches": "regex", "replaces": "value"}, ...]`. OIDC AuthService will evaluate the transformation rules in order and if the `matches` pattern matches the userid, the match is replaced by the `replaces` value.  **If multiple rules match, only the first one is applied** and if no rule matches the userid, the original userid will be used. For the `matches` regular expression, use the standard `golang` syntax [(more info)](https://golang.org/pkg/regexp/). Note that a regular expression is a string and the `\` **must be escaped** (using `\\`). For example using `USERID_TRANSFORMERS = '[{"matches": "user@domain\\.com$", "replaces": "internal"}, {"matches": "@domain\\.com$", "replaces": ""}]'`, AuthService will do the following transformation:  `user@domain.com` -> `internal` and `another@domain.com` -> `another`. |
-<<<<<<< HEAD
 | `GROUPS_HEADER` | "" | Name of the header containing the groups to be added to the upstream request. Header omitted if unset |
+| `AUTH_METHOD_HEADER` | "Auth-Method" | Name of the header that is included in the proxied requests to inform the upstream app about the authentication method used (`cookie` / `header`). |
 | `TOKEN_HEADER` | "Authorization" | Name of the header containing user id token (JWT) that will be added to the upstream request. |
 | `TOKEN_SCHEME` | "Bearer" | Authorization scheme (e.g. Bearer, Basic) used for user id token. |
-=======
-| `GROUPS_HEADER` | "kubeflow-groups" | Name of the header containing the groups that will be added to the upstream request. |
-| `AUTH_METHOD_HEADER` | "Auth-Method" | Name of the header that is included in the proxied requests to inform the upstream app about the authentication method used (`cookie` / `header`). |
 
 OIDC AuthService can authenticate clients based on the bearer token found in the Authorization header of their request. It caches the bearer token and the respective user information. If the incoming request has a cached bearer token then AuthService authenticates this client and proceeds with the basic authorization checks. The following
 settings are related to the caching mechanism:
@@ -153,7 +147,6 @@
 | `KUBERNETES_AUTHN_ENABLED` | `true` | Set `KUBERNETES_AUTHN_ENABLED` to `false` to disable the Kubernetes authentication method. |
 | `ACCESS_TOKEN_AUTHN_ENABLED` | `true` | Set `ACCESS_TOKEN_AUTHN_ENABLED` to `false` to disable both the access token authentication methods. |
 | `ACCESS_TOKEN_AUTHN` | "jwt" | Set `ACCESS_TOKEN_AUTHN` to either "jwt" to enable the JWT access token authentication method, or "opaque" to enable the opaque access token authentication method. Note that only one of the two access token authentication methods can be used. |
->>>>>>> 0c4ea9aa
 
 OIDC AuthService can also perform basic authorization checks. The following
 settings are related to authorization:
